// Copyright 2018 The Alephium Authors
// This file is part of the alephium project.
//
// The library is free software: you can redistribute it and/or modify
// it under the terms of the GNU Lesser General Public License as published by
// the Free Software Foundation, either version 3 of the License, or
// (at your option) any later version.
//
// The library is distributed in the hope that it will be useful,
// but WITHOUT ANY WARRANTY; without even the implied warranty of
// MERCHANTABILITY or FITNESS FOR A PARTICULAR PURPOSE. See the
// GNU Lesser General Public License for more details.
//
// You should have received a copy of the GNU Lesser General Public License
// along with the library. If not, see <http://www.gnu.org/licenses/>.

package org.alephium.app

import scala.concurrent._

import akka.util.{ByteString, Timeout}
import com.typesafe.scalalogging.StrictLogging

import org.alephium.api._
import org.alephium.api.ApiError
import org.alephium.api.model
import org.alephium.api.model._
import org.alephium.api.model.TestContract.ExistingContract
import org.alephium.flow.core.{BlockFlow, BlockFlowState, UtxoSelectionAlgo}
import org.alephium.flow.core.UtxoSelectionAlgo._
import org.alephium.flow.gasestimation._
import org.alephium.flow.handler.TxHandler
import org.alephium.io.IOError
import org.alephium.protocol.{BlockHash, Hash, PublicKey, Signature, SignatureSchema}
<<<<<<< HEAD
import org.alephium.protocol.config.{BrokerConfig, ConsensusConfig, GroupConfig, NetworkConfig}
=======
import org.alephium.protocol.config.{BrokerConfig, CompilerConfig, GroupConfig, NetworkConfig}
>>>>>>> 7dbf8671
import org.alephium.protocol.model._
import org.alephium.protocol.model.UnsignedTransaction.TxOutputInfo
import org.alephium.protocol.vm
import org.alephium.protocol.vm.{failed => _, Val => _, _}
import org.alephium.protocol.vm.lang.Compiler
import org.alephium.serde.{deserialize, serialize}
import org.alephium.util._

// scalastyle:off number.of.methods
// scalastyle:off file.size.limit number.of.types
class ServerUtils(implicit
    brokerConfig: BrokerConfig,
    consensusConfig: ConsensusConfig,
    networkConfig: NetworkConfig,
    apiConfig: ApiConfig,
    compilerConfig: CompilerConfig,
    executionContext: ExecutionContext
) extends StrictLogging {
  import ServerUtils._

  private val defaultUtxosLimit: Int = 5000

  def getHeightedBlocks(
      blockFlow: BlockFlow,
      timeInterval: TimeInterval
  ): Try[AVector[AVector[(Block, Int)]]] = {
    for {
      _      <- timeInterval.validateTimeSpan(apiConfig.blockflowFetchMaxAge)
      blocks <- wrapResult(blockFlow.getHeightedBlocks(timeInterval.from, timeInterval.to))
    } yield blocks
  }

  def getBlockflow(blockFlow: BlockFlow, timeInterval: TimeInterval): Try[FetchResponse] = {
    getHeightedBlocks(blockFlow, timeInterval).map { heightedBlocks =>
      FetchResponse(heightedBlocks.map(_.map { case (block, height) =>
        BlockEntry.from(block, height)
      }))
    }
  }

  def averageHashRate(blockFlow: BlockFlow, timeInterval: TimeInterval)(implicit
      groupConfig: GroupConfig
  ): Try[HashRateResponse] = {
    getHeightedBlocks(blockFlow, timeInterval).map { blocks =>
      val hashCount = blocks.fold(BigInt(0)) { case (acc, entries) =>
        entries.fold(acc) { case (hashCount, entry) =>
          val target   = entry._1.target
          val hashDone = Target.maxBigInt.divide(target.value)
          hashCount + hashDone
        }
      }
      val hashrate =
        (hashCount * 1000 * groupConfig.chainNum) / timeInterval.durationUnsafe().millis
      HashRateResponse(s"${hashrate / 1000000} MH/s")
    }
  }

  def getBalance(blockFlow: BlockFlow, balanceRequest: GetBalance): Try[Balance] = {
    val utxosLimit = balanceRequest.utxosLimit.getOrElse(defaultUtxosLimit)
    for {
      _ <- checkGroup(balanceRequest.address.lockupScript)
      balance <- blockFlow
        .getBalance(
          balanceRequest.address.lockupScript,
          utxosLimit
        )
        .map(Balance.from(_, utxosLimit))
        .left
        .flatMap(failed)
    } yield balance
  }

  def getUTXOsIncludePool(
      blockFlow: BlockFlow,
      address: Address.Asset,
      utxosLimitOpt: Option[Int]
  ): Try[UTXOs] = {
    val utxosLimit = utxosLimitOpt.getOrElse(defaultUtxosLimit)
    for {
      _ <- checkGroup(address.lockupScript)
      utxos <- blockFlow
        .getUTXOsIncludePool(address.lockupScript, utxosLimit)
        .map(_.map(outputInfo => UTXO.from(outputInfo.ref, outputInfo.output)))
        .left
        .flatMap(failed)
    } yield UTXOs.from(utxos, utxosLimit)
  }

  def getContractGroup(
      blockFlow: BlockFlow,
      contractId: Hash,
      groupIndex: GroupIndex
  ): Try[Group] = {
    val searchResult = for {
      worldState <- blockFlow.getBestPersistedWorldState(groupIndex)
      existed    <- worldState.contractState.exist(contractId)
    } yield existed

    searchResult match {
      case Right(true)  => Right(Group(groupIndex.value))
      case Right(false) => Left(failed("Group not found. Please check another broker"))
      case Left(error)  => Left(failedInIO(error))
    }
  }

  def getGroup(blockFlow: BlockFlow, query: GetGroup): Try[Group] = query match {
    case GetGroup(assetAddress: Address.Asset) =>
      Right(Group(assetAddress.groupIndex(brokerConfig).value))
    case GetGroup(Address.Contract(LockupScript.P2C(contractId))) => {
      val failure: Try[Group] = Left(failed("Group not found.")).withRight[Group]
      brokerConfig.groupRange.foldLeft(failure) { case (prevResult, currentGroup: Int) =>
        prevResult match {
          case Right(prevResult) => Right(prevResult)
          case Left(_) =>
            getContractGroup(blockFlow, contractId, GroupIndex.unsafe(currentGroup))
        }
      }
    }
  }

  def listUnconfirmedTransactions(
      blockFlow: BlockFlow
  ): Try[AVector[UnconfirmedTransactions]] = {
    Right(
      brokerConfig.chainIndexes
        .map { chainIndex =>
          UnconfirmedTransactions(
            chainIndex.from.value,
            chainIndex.to.value,
            blockFlow
              .getMemPool(chainIndex)
              .getAll(chainIndex)
              .map(Tx.fromTemplate(_))
          )
        }
        .filter(_.unconfirmedTransactions.nonEmpty)
    )
  }

  def buildTransaction(
      blockFlow: BlockFlow,
      query: BuildTransaction
  ): Try[BuildTransactionResult] = {
    for {
      _ <- checkGroup(query.fromPublicKey)
      unsignedTx <- prepareUnsignedTransaction(
        blockFlow,
        query.fromPublicKey,
        query.utxos,
        query.destinations,
        query.gas,
        query.gasPrice.getOrElse(defaultGasPrice),
        query.utxosLimit.getOrElse(apiConfig.defaultUtxosLimit)
      )
    } yield {
      BuildTransactionResult.from(unsignedTx)
    }
  }

  def buildMultisig(
      blockFlow: BlockFlow,
      query: BuildMultisig
  ): Try[BuildTransactionResult] = {
    for {
      _            <- checkGroup(query.fromAddress.lockupScript)
      unlockScript <- buildUnlockScript(query.fromAddress.lockupScript, query.fromPublicKeys)
      unsignedTx <- prepareUnsignedTransaction(
        blockFlow,
        query.fromAddress.lockupScript,
        unlockScript,
        query.destinations,
        query.gas,
        query.gasPrice.getOrElse(defaultGasPrice),
        query.utxosLimit.getOrElse(apiConfig.defaultUtxosLimit)
      )
    } yield {
      BuildTransactionResult.from(unsignedTx)
    }
  }

  private def buildUnlockScript(
      lockupScript: LockupScript,
      pubKeys: AVector[PublicKey]
  ): Try[UnlockScript.P2MPKH] = {
    lockupScript match {
      case LockupScript.P2MPKH(pkHashes, m) =>
        if (m == pubKeys.length) {
          val indexes = pkHashes.zipWithIndex
          pubKeys
            .mapE { pub =>
              val pubHash = Hash.hash(pub.bytes)
              indexes.find { case (hash, _) => hash == pubHash } match {
                case Some((_, index)) => Right((pub, index))
                case None             => Left(ApiError.BadRequest(s"Invalid public key: ${pub.toHexString}"))

              }
            }
            .map(UnlockScript.P2MPKH(_))
        } else {
          Left(
            ApiError.BadRequest(s"Invalid public key number. Expected ${m}, got ${pubKeys.length}")
          )
        }
      case _ =>
        Left(ApiError.BadRequest(s"Invalid lockup script"))
    }
  }

  def buildSweepAddressTransactions(
      blockFlow: BlockFlow,
      query: BuildSweepAddressTransactions
  ): Try[BuildSweepAddressTransactionsResult] = {
    val lockupScript = LockupScript.p2pkh(query.fromPublicKey)
    for {
      _ <- checkGroup(lockupScript)
      unsignedTxs <- prepareSweepAddressTransaction(
        blockFlow,
        query.fromPublicKey,
        query.toAddress,
        query.lockTime,
        query.gas,
        query.gasPrice.getOrElse(defaultGasPrice),
        query.utxosLimit.getOrElse(Int.MaxValue)
      )
    } yield {
      BuildSweepAddressTransactionsResult.from(
        unsignedTxs,
        lockupScript.groupIndex,
        query.toAddress.groupIndex
      )
    }
  }

  def submitTransaction(txHandler: ActorRefT[TxHandler.Command], tx: TransactionTemplate)(implicit
      askTimeout: Timeout
  ): FutureTry[TxResult] = {
    publishTx(txHandler, tx)
  }

  def createTxTemplate(query: SubmitTransaction): Try[TransactionTemplate] = {
    for {
      unsignedTx <- decodeUnsignedTransaction(query.unsignedTx)
      _          <- validateUnsignedTransaction(unsignedTx)
    } yield {
      templateWithSignatures(
        unsignedTx,
        AVector(query.signature)
      )
    }
  }

  def createMultisigTxTemplate(query: SubmitMultisig): Try[TransactionTemplate] = {
    for {
      unsignedTx <- decodeUnsignedTransaction(query.unsignedTx)
      _          <- validateUnsignedTransaction(unsignedTx)
    } yield {
      templateWithSignatures(
        unsignedTx,
        query.signatures
      )
    }
  }

  private def templateWithSignatures(
      unsignedTx: UnsignedTransaction,
      signatures: AVector[Signature]
  ): TransactionTemplate = {
    TransactionTemplate(
      unsignedTx,
      signatures,
      scriptSignatures = AVector.empty
    )
  }

  def convert(status: BlockFlowState.TxStatus): TxStatus =
    Confirmed(
      status.index.hash,
      status.index.index,
      status.chainConfirmations,
      status.fromGroupConfirmations,
      status.toGroupConfirmations
    )

  def getTransactionStatus(
      blockFlow: BlockFlow,
      txId: Hash,
      chainIndex: ChainIndex
  ): Try[TxStatus] = {
    for {
      _ <- checkTxChainIndex(chainIndex, txId)
      status <- blockFlow.getTxStatus(txId, chainIndex).left.map(failedInIO).map {
        case Some(status) => convert(status)
        case None         => if (isInMemPool(blockFlow, txId, chainIndex)) MemPooled else NotFound
      }
    } yield status
  }

  def decodeUnsignedTransaction(
      unsignedTx: String
  ): Try[UnsignedTransaction] = {
    for {
      txByteString <- Hex.from(unsignedTx).toRight(badRequest(s"Invalid hex"))
      unsignedTx <- deserialize[UnsignedTransaction](txByteString).left
        .map(serdeError => badRequest(serdeError.getMessage))
      _ <- validateUnsignedTransaction(unsignedTx)
    } yield unsignedTx
  }

  def decodeUnlockScript(
      unlockScript: String
  ): Try[UnlockScript] = {
    Hex.from(unlockScript).toRight(badRequest(s"Invalid hex")).flatMap { unlockScriptBytes =>
      deserialize[UnlockScript](unlockScriptBytes).left
        .map(serdeError => badRequest(serdeError.getMessage))
    }
  }

  def isInMemPool(blockFlow: BlockFlow, txId: Hash, chainIndex: ChainIndex): Boolean = {
    blockFlow.getMemPool(chainIndex).contains(chainIndex, txId)
  }

  def getBlock(blockFlow: BlockFlow, query: GetBlock): Try[BlockEntry] =
    for {
      _ <- checkHashChainIndex(query.hash)
      block <- blockFlow
        .getBlock(query.hash)
        .left
        .map(_ => failed(s"Fail fetching block with header ${query.hash.toHexString}"))
      height <- blockFlow
        .getHeight(block.header)
        .left
        .map(failedInIO)
    } yield BlockEntry.from(block, height)

  def isBlockInMainChain(blockFlow: BlockFlow, blockHash: BlockHash): Try[Boolean] = {
    for {
      height <- blockFlow
        .getHeight(blockHash)
        .left
        .map(_ => failed(s"Fail fetching block height with hash ${blockHash.toHexString}"))
      hashes <- blockFlow
        .getHashes(ChainIndex.from(blockHash), height)
        .left
        .map(failedInIO)
    } yield hashes.headOption.contains(blockHash)
  }

  def getBlockHeader(blockFlow: BlockFlow, hash: BlockHash): Try[BlockHeaderEntry] =
    for {
      blockHeader <- blockFlow
        .getBlockHeader(hash)
        .left
        .map(_ => failed(s"Fail fetching block header with hash ${hash}"))
      height <- blockFlow
        .getHeight(hash)
        .left
        .map(failedInIO)
    } yield BlockHeaderEntry.from(blockHeader, height)

  def getHashesAtHeight(
      blockFlow: BlockFlow,
      chainIndex: ChainIndex,
      query: GetHashesAtHeight
  ): Try[HashesAtHeight] =
    for {
      hashes <- blockFlow
        .getHashes(chainIndex, query.height)
        .left
        .map(_ => failedInIO)
    } yield HashesAtHeight(hashes)

  def getChainInfo(blockFlow: BlockFlow, chainIndex: ChainIndex): Try[ChainInfo] =
    for {
      maxHeight <- blockFlow
        .getMaxHeight(chainIndex)
        .left
        .map(_ => failedInIO)
    } yield ChainInfo(maxHeight)

  private def publishTx(txHandler: ActorRefT[TxHandler.Command], tx: TransactionTemplate)(implicit
      askTimeout: Timeout
  ): FutureTry[TxResult] = {
    val message = TxHandler.AddToGrandPool(AVector(tx))
    txHandler.ask(message).mapTo[TxHandler.Event].map {
      case _: TxHandler.AddSucceeded =>
        Right(TxResult(tx.id, tx.fromGroup.value, tx.toGroup.value))
      case TxHandler.AddFailed(_, reason) =>
        logger.warn(s"Failed in adding tx: $reason")
        Left(failed(reason))
    }
  }

  private def prepareOutputInfos(destinations: AVector[Destination]): AVector[TxOutputInfo] = {
    destinations.map { destination =>
      val tokensInfo = destination.tokens match {
        case Some(tokens) =>
          tokens.map { token =>
            (token.id -> token.amount)
          }
        case None =>
          AVector.empty[(TokenId, U256)]
      }

      TxOutputInfo(
        destination.address.lockupScript,
        destination.amount.value,
        tokensInfo,
        destination.lockTime
      )
    }
  }

  def prepareUnsignedTransaction(
      blockFlow: BlockFlow,
      fromPublicKey: PublicKey,
      outputRefsOpt: Option[AVector[OutputRef]],
      destinations: AVector[Destination],
      gasOpt: Option[GasBox],
      gasPrice: GasPrice,
      utxosLimit: Int
  ): Try[UnsignedTransaction] = {
    val outputInfos = prepareOutputInfos(destinations)

    val transferResult = outputRefsOpt match {
      case Some(outputRefs) =>
        val allAssetType = outputRefs.forall(outputRef => Hint.unsafe(outputRef.hint).isAssetType)
        if (allAssetType) {
          val assetOutputRefs = outputRefs.map(_.unsafeToAssetOutputRef())
          blockFlow.transfer(fromPublicKey, assetOutputRefs, outputInfos, gasOpt, gasPrice)
        } else {
          Right(Left("Selected UTXOs must be of asset type"))
        }
      case None =>
        blockFlow.transfer(
          fromPublicKey,
          outputInfos,
          gasOpt,
          gasPrice,
          utxosLimit
        )
    }

    transferResult match {
      case Right(Right(unsignedTransaction)) => validateUnsignedTransaction(unsignedTransaction)
      case Right(Left(error))                => Left(failed(error))
      case Left(error)                       => failed(error)
    }
  }

  def prepareSweepAddressTransaction(
      blockFlow: BlockFlow,
      fromPublicKey: PublicKey,
      toAddress: Address.Asset,
      lockTimeOpt: Option[TimeStamp],
      gasOpt: Option[GasBox],
      gasPrice: GasPrice,
      utxosLimit: Int
  ): Try[AVector[UnsignedTransaction]] = {
    blockFlow.sweepAddress(
      fromPublicKey,
      toAddress.lockupScript,
      lockTimeOpt,
      gasOpt,
      gasPrice,
      utxosLimit
    ) match {
      case Right(Right(unsignedTxs)) => unsignedTxs.mapE(validateUnsignedTransaction)
      case Right(Left(error))        => Left(failed(error))
      case Left(error)               => failed(error)
    }
  }

  def prepareUnsignedTransaction(
      blockFlow: BlockFlow,
      fromLockupScript: LockupScript.Asset,
      fromUnlockScript: UnlockScript,
      destinations: AVector[Destination],
      gasOpt: Option[GasBox],
      gasPrice: GasPrice,
      utxosLimit: Int
  ): Try[UnsignedTransaction] = {
    val outputInfos = prepareOutputInfos(destinations)

    blockFlow.transfer(
      fromLockupScript,
      fromUnlockScript,
      outputInfos,
      gasOpt,
      gasPrice,
      utxosLimit
    ) match {
      case Right(Right(unsignedTransaction)) => validateUnsignedTransaction(unsignedTransaction)
      case Right(Left(error))                => Left(failed(error))
      case Left(error)                       => failed(error)
    }
  }

  def checkGroup(lockupScript: LockupScript.Asset): Try[Unit] = {
    checkGroup(
      lockupScript.groupIndex(brokerConfig),
      Some(s"Address ${Address.from(lockupScript)}")
    )
  }

  def checkGroup(publicKey: PublicKey): Try[Unit] = {
    val lockupScript = LockupScript.p2pkh(publicKey)
    checkGroup(lockupScript)
  }

  @SuppressWarnings(Array("org.wartremover.warts.DefaultArguments"))
  def checkGroup(groupIndex: GroupIndex, data: Option[String] = None): Try[Unit] = {
    if (brokerConfig.contains(groupIndex)) {
      Right(())
    } else {
      Left(badRequest(s"${data.getOrElse("This node")} belongs to other groups"))
    }
  }

  def checkChainIndex(chainIndex: ChainIndex, data: String): Try[ChainIndex] = {
    if (
      brokerConfig.contains(chainIndex.from) ||
      brokerConfig.contains(chainIndex.to)
    ) {
      Right(chainIndex)
    } else {
      Left(badRequest(s"$data belongs to other groups"))
    }
  }

  def checkHashChainIndex(hash: BlockHash): Try[ChainIndex] = {
    val chainIndex = ChainIndex.from(hash)
    checkChainIndex(chainIndex, hash.toHexString)
  }

  def checkTxChainIndex(chainIndex: ChainIndex, tx: Hash): Try[Unit] = {
    if (brokerConfig.contains(chainIndex.from)) {
      Right(())
    } else {
      Left(badRequest(s"${tx.toHexString} belongs to other groups"))
    }
  }

  def execute(f: => Unit): FutureTry[Boolean] =
    Future {
      f
      Right(true)
    }

  def buildMultisigAddress(
      keys: AVector[PublicKey],
      mrequired: Int
  ): Either[String, BuildMultisigAddress.Result] = {
    LockupScript.p2mpkh(keys, mrequired) match {
      case Some(lockupScript) =>
        Right(
          BuildMultisigAddress.Result(
            Address.Asset(lockupScript)
          )
        )
      case None => Left(s"Invalid m-of-n multisig")
    }
  }

  private def unsignedTxFromScript(
      blockFlow: BlockFlow,
      script: StatefulScript,
      amount: U256,
      fromPublicKey: PublicKey,
      gas: Option[GasBox],
      gasPrice: Option[GasPrice],
      utxosLimitOpt: Option[Int]
  ): Try[UnsignedTransaction] = {
    val lockupScript = LockupScript.p2pkh(fromPublicKey)
    val unlockScript = UnlockScript.p2pkh(fromPublicKey)
    val utxosLimit   = utxosLimitOpt.getOrElse(apiConfig.defaultUtxosLimit)
    for {
      allUtxos <- blockFlow.getUsableUtxos(lockupScript, utxosLimit).left.map(failedInIO)
      allInputs = allUtxos.map(_.ref).map(TxInput(_, unlockScript))
      unsignedTx <- UtxoSelectionAlgo
        .Build(dustUtxoAmount, ProvidedGas(gas, gasPrice.getOrElse(defaultGasPrice)))
        .select(
          AssetAmounts(amount, AVector.empty),
          unlockScript,
          allUtxos,
          txOutputsLength = 0,
          Some(script),
          AssetScriptGasEstimator.Default(blockFlow),
          TxScriptGasEstimator.Default(allInputs, blockFlow)
        )
        .map { selectedUtxos =>
          val inputs = selectedUtxos.assets.map(_.ref).map(TxInput(_, unlockScript))
          UnsignedTransaction(Some(script), inputs, AVector.empty).copy(
            gasAmount = gas.getOrElse(selectedUtxos.gas),
            gasPrice = gasPrice.getOrElse(defaultGasPrice)
          )
        }
        .left
        .map(badRequest)
      validatedUnsignedTx <- validateUnsignedTransaction(unsignedTx)
    } yield validatedUnsignedTx
  }

  private def validateStateLength(
      contract: StatefulContract,
      state: AVector[vm.Val]
  ): Either[String, Unit] = {
    if (contract.validate(state)) {
      Right(())
    } else {
      Left(s"Invalid state length, expect ${contract.fieldLength}, have ${state.length}")
    }
  }

  @inline private def decodeCodeHexString(str: String): Try[ByteString] =
    Hex.from(str).toRight(badRequest("Cannot decode code hex string"))

  @SuppressWarnings(Array("org.wartremover.warts.ToString"))
  def buildContract(
      blockFlow: BlockFlow,
      query: BuildContract
  ): Try[BuildContractResult] = {
    for {
      codeByteString <- decodeCodeHexString(query.code)
      contract <- deserialize[StatefulContract](codeByteString).left.map(serdeError =>
        badRequest(serdeError.getMessage)
      )
      state <- parseState(query.state)
      _     <- validateStateLength(contract, state).left.map(badRequest)
      address = Address.p2pkh(query.fromPublicKey)
      script <- buildContractWithParsedState(
        query.code,
        address,
        state,
        dustUtxoAmount,
        query.issueTokenAmount.map(_.value)
      )
      utx <- unsignedTxFromScript(
        blockFlow,
        script,
        dustUtxoAmount,
        query.fromPublicKey,
        query.gas,
        query.gasPrice,
        query.utxosLimit
      )
    } yield BuildContractResult.from(utx)
  }

  def verifySignature(query: VerifySignature): Try[Boolean] = {
    Right(SignatureSchema.verify(query.data, query.signature, query.publicKey))
  }

  def buildScript(blockFlow: BlockFlow, query: BuildScript): Try[BuildScriptResult] = {
    val alphAmount = query.amount.map(_.value).getOrElse(U256.Zero)
    for {
      codeByteString <- decodeCodeHexString(query.code)
      script <- deserialize[StatefulScript](codeByteString).left.map(serdeError =>
        badRequest(serdeError.getMessage)
      )
      utx <- unsignedTxFromScript(
        blockFlow,
        script,
        alphAmount,
        query.fromPublicKey,
        query.gas,
        query.gasPrice,
        query.utxosLimit
      )
    } yield BuildScriptResult.from(utx)
  }

  @SuppressWarnings(Array("org.wartremover.warts.ToString"))
  def compileScript(query: Compile.Script): Try[CompileResult] = {
    Compiler
      .compileTxScript(query.code)
      .map(script => CompileResult(Hex.toHexString(serialize(script))))
      .left
      .map(error => failed(error.toString))
  }

  @SuppressWarnings(Array("org.wartremover.warts.ToString"))
  def compileContract(query: Compile.Contract): Try[CompileResult] = {
    Compiler
      .compileContract(query.code)
      .map(contract => CompileResult(Hex.toHexString(serialize(contract))))
      .left
      .map(error => failed(error.toString))
  }

  def getContractState(
      blockFlow: BlockFlow,
      address: Address.Contract,
      groupIndex: GroupIndex
  ): Try[ContractStateResult] = {
    val result = for {
      worldState <- blockFlow.getBestCachedWorldState(groupIndex)
      state      <- worldState.getContractState(address.lockupScript.contractId)
    } yield {
      val convertedFields = state.fields.map(model.Val.from)
      ContractStateResult(convertedFields)
    }
    result.left.map(failedInIO(_))
  }

  def runTestContract(blockFlow: BlockFlow, testContract: TestContract): Try[TestContractResult] = {
    val contractId = testContract.contractId
    for {
      groupIndex <- testContract.groupIndex
      worldState <- wrapResult(blockFlow.getBestCachedWorldState(groupIndex).map(_.staging()))
      _          <- testContract.existingContracts.foreachE(createContract(worldState, _))
      _          <- createContract(worldState, contractId, testContract)
      returnLength <- wrapExeResult(
        testContract.code
          .getMethod(testContract.testMethodIndex)
          .map(_.returnLength)
      )
      executionResultPair <- executeTestContract(worldState, contractId, testContract, returnLength)
      postState           <- fetchContractsState(worldState, testContract)
    } yield {
      val executionOutputs = executionResultPair._1
      val executionResult  = executionResultPair._2
      val gasUsed          = maximalGasPerTx.subUnsafe(executionResult.gasBox)
      TestContractResult(
        returns = executionOutputs.map(Val.from),
        gasUsed = gasUsed.value,
        contracts = postState,
        outputs = executionResult.generatedOutputs.map(Output.from)
      )
    }
  }

  private def fetchContractsState(
      worldState: WorldState.Staging,
      testContract: TestContract
  ): Try[AVector[TestContract.ExistingContract]] = {
    for {
      existingContractsState <- testContract.existingContracts.mapE(contract =>
        fetchContractState(worldState, contract.id)
      )
      testContractState <- fetchContractState(worldState, testContract.contractId)
    } yield existingContractsState ++ AVector(testContractState)
  }

  private def fetchContractState(
      worldState: WorldState.Staging,
      contractId: ContractId
  ): Try[TestContract.ExistingContract] = {
    val result = for {
      state          <- worldState.getContractState(contractId)
      codeRecord     <- worldState.getContractCode(state.codeHash)
      contract       <- codeRecord.code.toContract().left.map(IOError.Serde)
      contractOutput <- worldState.getContractAsset(state.contractOutputRef)
    } yield TestContract.ExistingContract(
      contractId,
      contract,
      state.fields.map(Val.from),
      TestContract.Asset.from(contractOutput)
    )
    wrapResult(result)
  }

  private def executeTestContract(
      worldState: WorldState.Staging,
      contractId: ContractId,
      testContract: TestContract,
      returnLength: Int
  ): Try[(AVector[vm.Val], StatefulVM.TxScriptExecution)] = {
    val blockEnv =
      BlockEnv(networkConfig.networkId, TimeStamp.now(), consensusConfig.maxMiningTarget)
    val testGasFee = defaultGasPrice * maximalGasPerTx
    val txEnv: TxEnv = TxEnv.mockup(
      txId = Hash.random,
      signatures = Stack.popOnly(AVector.empty[Signature]),
      prevOutputs = testContract.inputAssets.map(_.toAssetOutput),
      fixedOutputs = AVector.empty[AssetOutput],
      gasFeeUnsafe = testGasFee,
      isEntryMethodPayable = true
    )
    val context = StatefulContext(blockEnv, txEnv, worldState, maximalGasPerTx)
    val script = StatefulScript.unsafe(
      AVector(
        Method[StatefulContext](
          isPublic = true,
          isPayable = testContract.inputAssets.nonEmpty,
          argsLength = 0,
          localsLength = 0,
          returnLength = returnLength,
          instrs = approveAsset(testContract, testGasFee) ++ callExternal(testContract, contractId)
        )
      )
    )
    wrapExeResult(StatefulVM.runTxScriptWithOutputs(context, script))
  }

  private def approveAsset(
      testContract: TestContract,
      gasFee: U256
  ): AVector[Instr[StatefulContext]] = {
    testContract.inputAssets.flatMapWithIndex { (asset, index) =>
      val gasFeeOpt = if (index == 0) Some(gasFee) else None
      asset.approveAll(gasFeeOpt)
    }
  }

  private def callExternal(
      testContract: TestContract,
      contractId: ContractId
  ): AVector[Instr[StatefulContext]] = {
    testContract.testArgs.map(_.toVmVal.toConstInstr: Instr[StatefulContext]) ++
      AVector[Instr[StatefulContext]](
        BytesConst(vm.Val.ByteVec(contractId.bytes)),
        CallExternal(testContract.testMethodIndex.toByte)
      )
  }

  def createContract(
      worldState: WorldState.Staging,
      existingContract: ExistingContract
  ): Try[Unit] = {
    createContract(
      worldState,
      existingContract.id,
      existingContract.code,
      existingContract.fields,
      existingContract.asset
    )
  }

  def createContract(
      worldState: WorldState.Staging,
      contractId: ContractId,
      testContract: TestContract
  ): Try[Unit] = {
    createContract(
      worldState,
      contractId,
      testContract.code,
      testContract.initialFields,
      testContract.initialAsset
    )
  }

  def createContract(
      worldState: WorldState.Staging,
      contractId: ContractId,
      code: StatefulContract,
      initialState: AVector[Val],
      asset: TestContract.Asset
  ): Try[Unit] = {
    val outputRef = ContractOutputRef.unsafe(Hint.unsafe(0), contractId)
    val output    = asset.toContractOutput(contractId)
    wrapResult(
      worldState.createContractUnsafe(
        code.toHalfDecoded(),
        initialState.map(_.toVmVal),
        outputRef,
        output
      )
    )
  }
}

object ServerUtils {

  private def validateUtxInputs(
      unsignedTx: UnsignedTransaction
  ): Try[Unit] = {
    if (unsignedTx.inputs.nonEmpty) {
      Right(())
    } else {
      Left(ApiError.BadRequest("Invalid transaction: empty inputs"))
    }
  }

  private def validateUtxGasFee(
      unsignedTx: UnsignedTransaction
  )(implicit apiConfig: ApiConfig): Try[Unit] = {
    val gasFee = unsignedTx.gasPrice * unsignedTx.gasAmount
    if (gasFee <= apiConfig.gasFeeCap) {
      Right(())
    } else {
      Left(ApiError.BadRequest(s"Too much gas fee, cap at ${apiConfig.gasFeeCap}, got $gasFee"))
    }
  }

  def validateUnsignedTransaction(
      unsignedTx: UnsignedTransaction
  )(implicit apiConfig: ApiConfig): Try[UnsignedTransaction] = {
    for {
      _ <- validateUtxInputs(unsignedTx)
      _ <- validateUtxGasFee(unsignedTx)
    } yield unsignedTx
  }

  def buildContract(
      codeRaw: String,
      address: Address,
      initialState: Option[String],
      alphAmount: U256,
      newTokenAmount: Option[U256]
<<<<<<< HEAD
  ): Try[StatefulScript] = {
=======
  )(implicit compilerConfig: CompilerConfig): Either[Compiler.Error, StatefulScript] = {
>>>>>>> 7dbf8671
    parseState(initialState).flatMap { state =>
      buildContractWithParsedState(codeRaw, address, state, alphAmount, newTokenAmount)
    }
  }

  def buildContractWithParsedState(
      codeRaw: String,
      address: Address,
      initialState: AVector[vm.Val],
      alphAmount: U256,
      newTokenAmount: Option[U256]
<<<<<<< HEAD
  ): Try[StatefulScript] = {
=======
  )(implicit compilerConfig: CompilerConfig): Either[Compiler.Error, StatefulScript] = {
>>>>>>> 7dbf8671
    val stateRaw = Hex.toHexString(serialize(initialState))
    val creation = newTokenAmount match {
      case Some(amount) => s"createContractWithToken!(#$codeRaw, #$stateRaw, ${amount.v})"
      case None         => s"createContract!(#$codeRaw, #$stateRaw)"
    }

    val scriptRaw = s"""
      |TxScript Main {
      |  pub payable fn main() -> () {
      |    approveAlph!(@${address.toBase58}, ${alphAmount.v})
      |    $creation
      |  }
      |}
      |""".stripMargin

    wrapCompilerResult(Compiler.compileTxScript(scriptRaw))
  }

  def parseState(str: Option[String]): Try[AVector[vm.Val]] = {
    str match {
      case None        => Right(AVector.empty[vm.Val])
      case Some(state) => wrapCompilerResult(Compiler.compileState(state))
    }
  }
}<|MERGE_RESOLUTION|>--- conflicted
+++ resolved
@@ -32,11 +32,13 @@
 import org.alephium.flow.handler.TxHandler
 import org.alephium.io.IOError
 import org.alephium.protocol.{BlockHash, Hash, PublicKey, Signature, SignatureSchema}
-<<<<<<< HEAD
-import org.alephium.protocol.config.{BrokerConfig, ConsensusConfig, GroupConfig, NetworkConfig}
-=======
-import org.alephium.protocol.config.{BrokerConfig, CompilerConfig, GroupConfig, NetworkConfig}
->>>>>>> 7dbf8671
+import org.alephium.protocol.config.{
+  BrokerConfig,
+  CompilerConfig,
+  ConsensusConfig,
+  GroupConfig,
+  NetworkConfig
+}
 import org.alephium.protocol.model._
 import org.alephium.protocol.model.UnsignedTransaction.TxOutputInfo
 import org.alephium.protocol.vm
@@ -937,11 +939,7 @@
       initialState: Option[String],
       alphAmount: U256,
       newTokenAmount: Option[U256]
-<<<<<<< HEAD
-  ): Try[StatefulScript] = {
-=======
-  )(implicit compilerConfig: CompilerConfig): Either[Compiler.Error, StatefulScript] = {
->>>>>>> 7dbf8671
+  )(implicit compilerConfig: CompilerConfig): Try[StatefulScript] = {
     parseState(initialState).flatMap { state =>
       buildContractWithParsedState(codeRaw, address, state, alphAmount, newTokenAmount)
     }
@@ -953,11 +951,7 @@
       initialState: AVector[vm.Val],
       alphAmount: U256,
       newTokenAmount: Option[U256]
-<<<<<<< HEAD
-  ): Try[StatefulScript] = {
-=======
-  )(implicit compilerConfig: CompilerConfig): Either[Compiler.Error, StatefulScript] = {
->>>>>>> 7dbf8671
+  )(implicit compilerConfig: CompilerConfig): Try[StatefulScript] = {
     val stateRaw = Hex.toHexString(serialize(initialState))
     val creation = newTokenAmount match {
       case Some(amount) => s"createContractWithToken!(#$codeRaw, #$stateRaw, ${amount.v})"
